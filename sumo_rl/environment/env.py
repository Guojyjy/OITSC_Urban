--- conflicted
+++ resolved
@@ -284,11 +284,7 @@
             value = value // self.radix_factors[i]
         return res
 
-<<<<<<< HEAD
     def save_csv(self, out_csv_name, run):
-=======
-    def save_csv(self, out_csv_name=self.out_csv_name, run=self.run):
->>>>>>> 2dc26e3e
         if out_csv_name is not None:
             df = pd.DataFrame(self.metrics)
-            df.to_csv(out_csv_name + '_run{}'.format(run) + '.csv', index=False)
+            df.to_csv(out_csv_name + '_run{}'.format(run) + '.csv', index=False)